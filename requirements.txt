--- conflicted
+++ resolved
@@ -63,11 +63,7 @@
 piexif
 nvidia-ml-py 
 misaki
-<<<<<<< HEAD
 GitPython
-=======
-gitpython
->>>>>>> 57644af3
 
 # Optional / commented out
 # transformers==4.46.3  # for llamallava pre-patch
