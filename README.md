--- conflicted
+++ resolved
@@ -22,8 +22,6 @@
 **Follow DeepBeepMeep on Twitter/X to get the Latest News**: https://x.com/deepbeepmeep
 
 ## 🔥 Latest Updates
-<<<<<<< HEAD
-=======
 ### July 15 2025: WanGP v7.0 is an AI Powered Photoshop
 This release turns the Wan models into Image Generators. This goes way more than allowing to generate a video made of single frame :
 - Multiple Images generated at the same time so that you can choose the one you like best.It is Highly VRAM optimized so that you can generate for instance 4 720p Images at the same time with less than 10 GB
@@ -43,7 +41,9 @@
 - *First Last Frame to Video* model should work much better now as I have discovered rencently its implementation was not complete
 - More power for the finetuners, you can now embed Loras directly in the finetune definition. You can also override the default models (titles, visibility, ...) with your own finetunes. Check the doc that has been updated.
 
->>>>>>> 0be33acb
+
+### July 10 2025: WanGP v6.7, is NAG a game changer ? you tell me
+Maybe you knew that already but most *Loras accelerators* we use today (Causvid, FusioniX) don't use *Guidance* at all (that it is *CFG* is set to 1). This helps to get much faster generations but the downside is that *Negative Prompts* are completely ignored (including the default ones set by the models). **NAG** (https://github.com/ChenDarYen/Normalized-Attention-Guidance) aims to solve that by injecting the *Negative Prompt* during the *attention* processing phase.
 
 ### July 10 2025: WanGP v6.7, is NAG a game changer ? you tell me
 
